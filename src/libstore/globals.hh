--- conflicted
+++ resolved
@@ -191,14 +191,12 @@
        build settings */
     Path preBuildHook;
 
-<<<<<<< HEAD
-    /* Whether the build hook should be instructed to use substitutes. */
-    bool buildHookUseSubstitutes;
-=======
     /* Path to the netrc file used to obtain usernames/passwords for
        downloads. */
     Path netrcFile;
->>>>>>> d1158bb8
+
+    /* Whether the build hook should be instructed to use substitutes. */
+    bool buildHookUseSubstitutes;
 
 private:
     SettingsMap settings, overrides;
