--- conflicted
+++ resolved
@@ -105,13 +105,7 @@
 
     // FIXME: filter duplicates
 
-<<<<<<< HEAD
-    for (auto s : settings.get("binary-cache-public-keys",
-            Strings{"cache.nixos.org-1:6NCHdD59X431o0gWypbMrAURkbJ16ZPMQFGspcDShjY="}))
-    {
-=======
     for (auto s : settings.binaryCachePublicKeys) {
->>>>>>> e7cb2847
         PublicKey key(s);
         publicKeys.emplace(key.name, key);
     }
